--- conflicted
+++ resolved
@@ -683,10 +683,7 @@
     k.l = line.length + 1;
     return sam_parse1(&k, header, b);
 }
-<<<<<<< HEAD
 debug(dhtslib_unittest)
-=======
-
 unittest{
     writeln();
     import dhtslib.sam;
@@ -704,7 +701,7 @@
     assert(fromStringz(read.sequence)=="GCTAGCTCAG");
 }
 
->>>>>>> 3a22f030
+debug(dhtslib_unittest)
 unittest
 {
     import std.stdio : writeln;
