<<<<<<< HEAD
/**
    This module simplifies working with CIGAR strings/ops in SAM/BAM/CRAM format.
*/
module dhtslib.cigar;

import std.stdio;
import std.bitmanip : bitfields;
import std.array : join;
import std.algorithm : map;
import std.algorithm.iteration : each;
import std.conv : to;
import std.range : array;

import dhtslib.htslib.hts_log;
import dhtslib.sam: SAMRecord;

/// Represents a CIGAR string
/// https://samtools.github.io/hts-specs/SAMv1.pdf §1.4.6
struct Cigar
{
    /// array of distinct CIGAR ops 
    CigarOp[] ops;

    /// Construct Cigar from raw data
    this(uint* cigar, int length)
    {
        ops=(cast(CigarOp *)cigar)[0..length];
    }

    /// Construct Cigar from an array of CIGAR ops
    this(CigarOp[] ops)
    {
        this.ops = ops;
    }

    bool is_null(){
        return ops.length == 1 && ops[0].raw == '*';
    }

    /// Format Cigar struct as CIGAR string in accordance with SAM spec
    string toString()
    {
        return ops.map!(x => x.length.to!string ~ CIGAR_STR[x.op]).array.join;
    }

    /// return the alignment length expressed by this Cigar
    /// TODO: use CIGAR_TYPE to get rid of switch statement for less branching
    @property int ref_bases_covered(){
        int len;
        foreach(op;this.ops){
            switch (op.op)
            {
            case Ops.MATCH:
            case Ops.EQUAL:
            case Ops.DIFF:
            case Ops.DEL:
            case Ops.REF_SKIP:
                len += op.length;
                break;
            default:
                break;
            }
        }
        return len;
    }
    
    /// previous alignedLength function had a bug and 
    /// it is just a duplicate of ref_bases_covered
    alias alignedLength = ref_bases_covered;
}

// Each pair of bits has first bit set iff the operation is query consuming,
// and second bit set iff it is reference consuming.
//                                            X  =  P  H  S  N  D  I  M
private static immutable uint CIGAR_TYPE = 0b11_11_00_00_01_10_10_01_11;


/// Represents a distinct cigar operation
union CigarOp
{
    /// raw opcode
    uint raw;

    mixin(bitfields!(//lower 4 bits store op
            Ops, "op", 4,//higher 28 bits store length
            uint, "length", 28));

    /// construct Op from raw opcode
    this(uint raw)
    {
        this.raw = raw;
    }

    /// construct Op from an operator and operand (length)
    this(uint len, Ops op)
    {
        this.op = op;
        this.length = len;
    }
    /// Credit to Biod for this code below
    /// https://github.com/biod/BioD from their bam.cigar module
    /// True iff operation is one of M, =, X, I, S
    bool is_query_consuming() @property const nothrow @nogc {
        return ((CIGAR_TYPE >> ((raw & 0xF) * 2)) & 1) != 0;
    }

    /// True iff operation is one of M, =, X, D, N
    bool is_reference_consuming() @property const nothrow @nogc {
        return ((CIGAR_TYPE >> ((raw & 0xF) * 2)) & 2) != 0;
    }

    /// True iff operation is one of M, =, X
    bool is_match_or_mismatch() @property const nothrow @nogc {
        return ((CIGAR_TYPE >> ((raw & 0xF) * 2)) & 3) == 3;
    }

    /// True iff operation is one of 'S', 'H'
    bool is_clipping() @property const nothrow @nogc {
        return ((raw & 0xF) >> 1) == 2; // 4 or 5
    }
}

/**
Represents all ops
#define BAM_CIGAR_STR   "MIDNSHP=XB"
#define BAM_CMATCH      0
#define BAM_CINS        1
#define BAM_CDEL        2
#define BAM_CREF_SKIP   3
#define BAM_CSOFT_CLIP  4
#define BAM_CHARD_CLIP  5
#define BAM_CPAD        6
#define BAM_CEQUAL      7
#define BAM_CDIFF       8
#define BAM_CBACK       9
*/
string CIGAR_STR = "MIDNSHP=XB";
/// ditto
enum Ops
{
    MATCH = 0,
    INS = 1,
    DEL = 2,
    REF_SKIP = 3,
    SOFT_CLIP = 4,
    HARD_CLIP = 5,
    PAD = 6,
    EQUAL = 7,
    DIFF = 8,
    BACK = 9
}
debug(dhtslib_unittest)
unittest
{
    writeln();
    import dhtslib.sam;
    import dhtslib.htslib.hts_log;
    import std.path:buildPath,dirName;
    hts_set_log_level(htsLogLevel.HTS_LOG_TRACE);
    hts_log_info(__FUNCTION__, "Testing cigar");
    hts_log_info(__FUNCTION__, "Loading test file");
    auto bam = SAMFile(buildPath(dirName(dirName(dirName(__FILE__))),"htslib","test","range.bam"), 0);
    auto readrange = bam["CHROMOSOME_I", 914];
    hts_log_info(__FUNCTION__, "Getting read 1");
    auto read = readrange.front();
    writeln(read.queryName);
    hts_log_info(__FUNCTION__, "Cigar:" ~ read.cigar.toString());
    assert(read.cigar.toString() == "78M1D22M");
}

/// return Cigar struct for a given CIGAR string (e.g. from SAM line)
Cigar cigarFromString(string cigar)
{
    import std.regex;

    return Cigar(match(cigar, regex(`(\d+)([A-Z=])`, "g")).map!(m => CigarOp(m[1].to!uint,
            m[2].to!char.charToOp)).array);
}

/// Convert single char representing a CIGAR Op to Op union
Ops charToOp(char c)
{
    foreach (i, o; CIGAR_STR)
    {
        if (c == o)
        {
            return cast(Ops) i;
        }
    }
    return cast(Ops) 9;
}
debug(dhtslib_unittest)
unittest
{
    writeln();
    hts_log_info(__FUNCTION__, "Testing is_query_consuming and is_reference_consuming");
    string c = "130M2D40M";
    auto cig = cigarFromString(c);
    hts_log_info(__FUNCTION__, "Cigar:" ~ cig.toString());
    assert(cig.toString() == c);
    assert(cig.ops[0].is_query_consuming && cig.ops[0].is_reference_consuming);
    assert(!cig.ops[1].is_query_consuming && cig.ops[1].is_reference_consuming);
}

/// Range-based iteration of a Cigar string
/// Returns a range of Ops that is the length of all op lengths
/// e.g. if the Cigar is 4M5D2I4M
/// CigarItr will return a range of MMMMDDDDDIIMMMM
/// Range is of the Ops enum not chars
struct CigarItr
{
    Cigar cigar;
    CigarOp current;

    this(Cigar c)
    {
        // Copy the cigar
        cigar.ops=c.ops.dup;
        current = cigar.ops[0];
        current.length=current.length-1;
    }
    
    Ops front()
    {
        return current.op;
    }
    
    void popFront()
    {
        if(current.length==0){
            cigar.ops=cigar.ops[1..$];
            if(!empty) current = cigar.ops[0];
        }
        if(current.length != 0) current.length=current.length-1;
    }

    bool empty()
    {
        return cigar.ops.length==0;
    }
}

debug(dhtslib_unittest)
unittest
{
    import std.algorithm:map;
    writeln();
    hts_log_info(__FUNCTION__, "Testing CigarItr");
    string c = "7M2D4M";
    auto cig = cigarFromString(c);
    hts_log_info(__FUNCTION__, "Cigar:" ~ cig.toString());
    auto itr=CigarItr(cig);
    assert(itr.map!(x=>CIGAR_STR[x]).array.idup=="MMMMMMMDDMMMM");
}

struct AlignedCoordinate{
    int qpos, rpos;
    Ops cigar_op;
}


struct AlignedCoordinatesItr{
    CigarItr itr;
    AlignedCoordinate current;

    this(Cigar cigar){ 
        itr = CigarItr(cigar);
        current.qpos = current.rpos = -1;
        current.cigar_op = itr.front;
        current.qpos += ((CIGAR_TYPE >> ((current.cigar_op & 0xF) << 1)) & 1);
        current.rpos += (((CIGAR_TYPE >> ((current.cigar_op & 0xF) << 1)) & 2) >> 1);
    }

    AlignedCoordinate front(){
        return current;
    }

    void popFront(){
        itr.popFront;
        current.cigar_op = itr.front;
        current.qpos += ((CIGAR_TYPE >> ((current.cigar_op & 0xF) << 1)) & 1);
        current.rpos += (((CIGAR_TYPE >> ((current.cigar_op & 0xF) << 1)) & 2) >> 1);
    }

    bool empty(){
        return itr.empty;
    }
}

unittest
{
    writeln();
    import dhtslib.sam;
    import dhtslib.htslib.hts_log;
    import std.path:buildPath,dirName;
    hts_set_log_level(htsLogLevel.HTS_LOG_TRACE);
    hts_log_info(__FUNCTION__, "Testing cigar");
    hts_log_info(__FUNCTION__, "Loading test file");
    auto bam = SAMFile(buildPath(dirName(dirName(dirName(__FILE__))),"htslib","test","range.bam"), 0);
    auto readrange = bam["CHROMOSOME_I", 914];
    hts_log_info(__FUNCTION__, "Getting read 1");
    auto read = readrange.front();
    writeln(read.getAlignedCoordinates(read.pos + 77, read.pos + 82));   
=======
/**
This module simplifies working with CIGAR strings/ops from SAM/BAM/CRAM alignment records.
*/
module dhtslib.cigar;

import std.stdio;
import std.bitmanip : bitfields;
import std.array : join;
import std.algorithm : map;
import std.algorithm.iteration : each;
import std.conv : to;
import std.range : array;

import htslib.hts_log;
import dhtslib.sam : SAMRecord;

/// Represents a CIGAR string
/// https://samtools.github.io/hts-specs/SAMv1.pdf §1.4.6
struct Cigar
{
    /// array of distinct CIGAR ops 
    CigarOp[] ops;

    /// Construct Cigar from raw data
    this(uint* cigar, uint length)
    {
        ops = (cast(CigarOp*) cigar)[0 .. length];
    }

    /// Construct Cigar from an array of CIGAR ops
    this(CigarOp[] ops)
    {
        this.ops = ops;
    }

    bool is_null()
    {
        return this.ops.length == 0;
    }

    /// Format Cigar struct as CIGAR string in accordance with SAM spec
    string toString()
    {
        return ops.map!(x => x.length.to!string ~ CIGAR_STR[x.op]).array.join;
    }

    /// return the alignment length expressed by this Cigar
    /// TODO: use CIGAR_TYPE to get rid of switch statement for less branching
    @property int refBasesCovered()
    {
        int len;
        foreach (op; this.ops)
        {
            switch (op.op)
            {
            case Ops.MATCH:
            case Ops.EQUAL:
            case Ops.DIFF:
            case Ops.DEL:
            case Ops.REF_SKIP:
                len += op.length;
                break;
            default:
                break;
            }
        }
        return len;
    }

    alias ref_bases_covered = refBasesCovered;
    /// previous alignedLength function had a bug and 
    /// it is just a duplicate of ref_bases_covered
    alias alignedLength = refBasesCovered;

    /// allow foreach on Cigar
    int opApply(int delegate(ref CigarOp) dg) {
        int result = 0;

        foreach (op; ops) {
            result = dg(op);

            if (result) {
                break;
            }
        }

        return result;
    }
}

// Each pair of bits has first bit set iff the operation is query consuming,
// and second bit set iff it is reference consuming.
//                                            X  =  P  H  S  N  D  I  M
private static immutable uint CIGAR_TYPE = 0b11_11_00_00_01_10_10_01_11;

/// Represents a distinct cigar operation
union CigarOp
{
    /// raw opcode
    uint raw;

    mixin(bitfields!( //lower 4 bits store op
            Ops, "op", 4, //higher 28 bits store length
            uint, "length", 28));

    /// construct Op from raw opcode
    this(uint raw)
    {
        this.raw = raw;
    }

    /// construct Op from an operator and operand (length)
    this(uint len, Ops op)
    {
        this.op = op;
        this.length = len;
    }
    /// Credit to Biod for this code below
    /// https://github.com/biod/BioD from their bam.cigar module
    /// True iff operation is one of M, =, X, I, S
    bool isQueryConsuming() @property const nothrow @nogc
    {
        return ((CIGAR_TYPE >> ((raw & 0xF) * 2)) & 1) != 0;
    }

    /// True iff operation is one of M, =, X, D, N
    bool isReferenceConsuming() @property const nothrow @nogc
    {
        return ((CIGAR_TYPE >> ((raw & 0xF) * 2)) & 2) != 0;
    }

    /// True iff operation is one of M, =, X
    bool isMatchOrMismatch() @property const nothrow @nogc
    {
        return ((CIGAR_TYPE >> ((raw & 0xF) * 2)) & 3) == 3;
    }

    /// True iff operation is one of 'S', 'H'
    bool isClipping() @property const nothrow @nogc
    {
        return ((raw & 0xF) >> 1) == 2; // 4 or 5
    }

    alias is_query_consuming = isQueryConsuming;
    alias is_reference_consuming = isReferenceConsuming;
    alias is_match_or_mismatch = isMatchOrMismatch;
    alias is_clipping = isClipping;
}

/**
Represents all ops
#define BAM_CIGAR_STR   "MIDNSHP=XB"
#define BAM_CMATCH      0
#define BAM_CINS        1
#define BAM_CDEL        2
#define BAM_CREF_SKIP   3
#define BAM_CSOFT_CLIP  4
#define BAM_CHARD_CLIP  5
#define BAM_CPAD        6
#define BAM_CEQUAL      7
#define BAM_CDIFF       8
#define BAM_CBACK       9
*/
string CIGAR_STR = "MIDNSHP=XB";
/// ditto
enum Ops
{
    MATCH = 0,
    INS = 1,
    DEL = 2,
    REF_SKIP = 3,
    SOFT_CLIP = 4,
    HARD_CLIP = 5,
    PAD = 6,
    EQUAL = 7,
    DIFF = 8,
    BACK = 9
}

debug (dhtslib_unittest) unittest
{
    writeln();
    import dhtslib.sam;
    import htslib.hts_log;
    import std.path : buildPath, dirName;

    hts_set_log_level(htsLogLevel.HTS_LOG_TRACE);
    hts_log_info(__FUNCTION__, "Testing cigar");
    hts_log_info(__FUNCTION__, "Loading test file");
    auto bam = SAMFile(buildPath(dirName(dirName(dirName(__FILE__))), "htslib",
            "test", "range.bam"), 0);
    auto readrange = bam["CHROMOSOME_I", 914];
    hts_log_info(__FUNCTION__, "Getting read 1");
    auto read = readrange.front();
    auto cigar = read.cigar;
    writeln(read.queryName);
    hts_log_info(__FUNCTION__, "Cigar:" ~ cigar.toString());
    writeln(cigar.toString());
    assert(cigar.toString() == "78M1D22M");
}

/// return Cigar struct for a given CIGAR string (e.g. from SAM line)
Cigar cigarFromString(string cigar)
{
    import std.regex;

    return Cigar(match(cigar, regex(`(\d+)([A-Z=])`, "g")).map!(m => CigarOp(m[1].to!uint,
            m[2].to!char.charToOp)).array);
}

/// Convert single char representing a CIGAR Op to Op union
Ops charToOp(char c)
{
    foreach (i, o; CIGAR_STR)
    {
        if (c == o)
        {
            return cast(Ops) i;
        }
    }
    return cast(Ops) 9;
}

debug (dhtslib_unittest) unittest
{
    writeln();
    hts_log_info(__FUNCTION__, "Testing is_query_consuming and is_reference_consuming");
    string c = "130M2D40M";
    auto cig = cigarFromString(c);
    hts_log_info(__FUNCTION__, "Cigar:" ~ cig.toString());
    assert(cig.toString() == c);
    assert(cig.ops[0].is_query_consuming && cig.ops[0].is_reference_consuming);
    assert(!cig.ops[1].is_query_consuming && cig.ops[1].is_reference_consuming);
}

/// Range-based iteration of a Cigar string
/// Returns a range of Ops that is the length of all op lengths
/// e.g. if the Cigar is 4M5D2I4M
/// CigarItr will return a range of MMMMDDDDDIIMMMM
/// Range is of the Ops enum not chars
struct CigarItr
{
    Cigar cigar;
    CigarOp current;

    this(Cigar c)
    {
        // Copy the cigar
        cigar.ops = c.ops.dup;
        current = cigar.ops[0];
        current.length = current.length - 1;
    }

    Ops front()
    {
        return current.op;
    }

    void popFront()
    {
        if (current.length == 0)
        {
            cigar.ops = cigar.ops[1 .. $];
            if (!empty)
                current = cigar.ops[0];
        }
        if (current.length != 0)
            current.length = current.length - 1;
    }

    bool empty()
    {
        return cigar.ops.length == 0;
    }
}

debug (dhtslib_unittest) unittest
{
    import std.algorithm : map;

    writeln();
    hts_log_info(__FUNCTION__, "Testing CigarItr");
    string c = "7M2D4M";
    auto cig = cigarFromString(c);
    hts_log_info(__FUNCTION__, "Cigar:" ~ cig.toString());
    auto itr = CigarItr(cig);
    assert(itr.map!(x => CIGAR_STR[x]).array.idup == "MMMMMMMDDMMMM");
}

struct AlignedCoordinate
{
    int qpos, rpos;
    Ops cigar_op;
}

struct AlignedCoordinatesItr
{
    CigarItr itr;
    AlignedCoordinate current;

    this(Cigar cigar)
    {
        itr = CigarItr(cigar);
        current.qpos = current.rpos = -1;
        current.cigar_op = itr.front;
        current.qpos += ((CIGAR_TYPE >> ((current.cigar_op & 0xF) << 1)) & 1);
        current.rpos += (((CIGAR_TYPE >> ((current.cigar_op & 0xF) << 1)) & 2) >> 1);
    }

    AlignedCoordinate front()
    {
        return current;
    }

    void popFront()
    {
        itr.popFront;
        current.cigar_op = itr.front;
        current.qpos += ((CIGAR_TYPE >> ((current.cigar_op & 0xF) << 1)) & 1);
        current.rpos += (((CIGAR_TYPE >> ((current.cigar_op & 0xF) << 1)) & 2) >> 1);
    }

    bool empty()
    {
        return itr.empty;
    }
}

debug (dhtslib_unittest) unittest
{
    writeln();
    import dhtslib.sam;
    import htslib.hts_log;
    import std.path : buildPath, dirName;

    hts_set_log_level(htsLogLevel.HTS_LOG_TRACE);
    hts_log_info(__FUNCTION__, "Testing cigar");
    hts_log_info(__FUNCTION__, "Loading test file");
    auto bam = SAMFile(buildPath(dirName(dirName(dirName(__FILE__))), "htslib",
            "test", "range.bam"), 0);
    auto readrange = bam["CHROMOSOME_I", 914];
    hts_log_info(__FUNCTION__, "Getting read 1");
    auto read = readrange.front();
    writeln(read.getAlignedCoordinates(read.pos + 77, read.pos + 82));
>>>>>>> 9e515da0
}<|MERGE_RESOLUTION|>--- conflicted
+++ resolved
@@ -1,6 +1,5 @@
-<<<<<<< HEAD
 /**
-    This module simplifies working with CIGAR strings/ops in SAM/BAM/CRAM format.
+This module simplifies working with CIGAR strings/ops from SAM/BAM/CRAM alignment records.
 */
 module dhtslib.cigar;
 
@@ -12,8 +11,8 @@
 import std.conv : to;
 import std.range : array;
 
-import dhtslib.htslib.hts_log;
-import dhtslib.sam: SAMRecord;
+import htslib.hts_log;
+import dhtslib.sam : SAMRecord;
 
 /// Represents a CIGAR string
 /// https://samtools.github.io/hts-specs/SAMv1.pdf §1.4.6
@@ -23,9 +22,9 @@
     CigarOp[] ops;
 
     /// Construct Cigar from raw data
-    this(uint* cigar, int length)
-    {
-        ops=(cast(CigarOp *)cigar)[0..length];
+    this(uint* cigar, uint length)
+    {
+        ops = (cast(CigarOp*) cigar)[0 .. length];
     }
 
     /// Construct Cigar from an array of CIGAR ops
@@ -34,8 +33,9 @@
         this.ops = ops;
     }
 
-    bool is_null(){
-        return ops.length == 1 && ops[0].raw == '*';
+    bool is_null()
+    {
+        return this.ops.length == 0;
     }
 
     /// Format Cigar struct as CIGAR string in accordance with SAM spec
@@ -46,9 +46,11 @@
 
     /// return the alignment length expressed by this Cigar
     /// TODO: use CIGAR_TYPE to get rid of switch statement for less branching
-    @property int ref_bases_covered(){
+    @property int refBasesCovered()
+    {
         int len;
-        foreach(op;this.ops){
+        foreach (op; this.ops)
+        {
             switch (op.op)
             {
             case Ops.MATCH:
@@ -64,10 +66,26 @@
         }
         return len;
     }
-    
+
+    alias ref_bases_covered = refBasesCovered;
     /// previous alignedLength function had a bug and 
     /// it is just a duplicate of ref_bases_covered
-    alias alignedLength = ref_bases_covered;
+    alias alignedLength = refBasesCovered;
+
+    /// allow foreach on Cigar
+    int opApply(int delegate(ref CigarOp) dg) {
+        int result = 0;
+
+        foreach (op; ops) {
+            result = dg(op);
+
+            if (result) {
+                break;
+            }
+        }
+
+        return result;
+    }
 }
 
 // Each pair of bits has first bit set iff the operation is query consuming,
@@ -75,15 +93,14 @@
 //                                            X  =  P  H  S  N  D  I  M
 private static immutable uint CIGAR_TYPE = 0b11_11_00_00_01_10_10_01_11;
 
-
 /// Represents a distinct cigar operation
 union CigarOp
 {
     /// raw opcode
     uint raw;
 
-    mixin(bitfields!(//lower 4 bits store op
-            Ops, "op", 4,//higher 28 bits store length
+    mixin(bitfields!( //lower 4 bits store op
+            Ops, "op", 4, //higher 28 bits store length
             uint, "length", 28));
 
     /// construct Op from raw opcode
@@ -101,24 +118,33 @@
     /// Credit to Biod for this code below
     /// https://github.com/biod/BioD from their bam.cigar module
     /// True iff operation is one of M, =, X, I, S
-    bool is_query_consuming() @property const nothrow @nogc {
+    bool isQueryConsuming() @property const nothrow @nogc
+    {
         return ((CIGAR_TYPE >> ((raw & 0xF) * 2)) & 1) != 0;
     }
 
     /// True iff operation is one of M, =, X, D, N
-    bool is_reference_consuming() @property const nothrow @nogc {
+    bool isReferenceConsuming() @property const nothrow @nogc
+    {
         return ((CIGAR_TYPE >> ((raw & 0xF) * 2)) & 2) != 0;
     }
 
     /// True iff operation is one of M, =, X
-    bool is_match_or_mismatch() @property const nothrow @nogc {
+    bool isMatchOrMismatch() @property const nothrow @nogc
+    {
         return ((CIGAR_TYPE >> ((raw & 0xF) * 2)) & 3) == 3;
     }
 
     /// True iff operation is one of 'S', 'H'
-    bool is_clipping() @property const nothrow @nogc {
+    bool isClipping() @property const nothrow @nogc
+    {
         return ((raw & 0xF) >> 1) == 2; // 4 or 5
     }
+
+    alias is_query_consuming = isQueryConsuming;
+    alias is_reference_consuming = isReferenceConsuming;
+    alias is_match_or_mismatch = isMatchOrMismatch;
+    alias is_clipping = isClipping;
 }
 
 /**
@@ -150,337 +176,6 @@
     DIFF = 8,
     BACK = 9
 }
-debug(dhtslib_unittest)
-unittest
-{
-    writeln();
-    import dhtslib.sam;
-    import dhtslib.htslib.hts_log;
-    import std.path:buildPath,dirName;
-    hts_set_log_level(htsLogLevel.HTS_LOG_TRACE);
-    hts_log_info(__FUNCTION__, "Testing cigar");
-    hts_log_info(__FUNCTION__, "Loading test file");
-    auto bam = SAMFile(buildPath(dirName(dirName(dirName(__FILE__))),"htslib","test","range.bam"), 0);
-    auto readrange = bam["CHROMOSOME_I", 914];
-    hts_log_info(__FUNCTION__, "Getting read 1");
-    auto read = readrange.front();
-    writeln(read.queryName);
-    hts_log_info(__FUNCTION__, "Cigar:" ~ read.cigar.toString());
-    assert(read.cigar.toString() == "78M1D22M");
-}
-
-/// return Cigar struct for a given CIGAR string (e.g. from SAM line)
-Cigar cigarFromString(string cigar)
-{
-    import std.regex;
-
-    return Cigar(match(cigar, regex(`(\d+)([A-Z=])`, "g")).map!(m => CigarOp(m[1].to!uint,
-            m[2].to!char.charToOp)).array);
-}
-
-/// Convert single char representing a CIGAR Op to Op union
-Ops charToOp(char c)
-{
-    foreach (i, o; CIGAR_STR)
-    {
-        if (c == o)
-        {
-            return cast(Ops) i;
-        }
-    }
-    return cast(Ops) 9;
-}
-debug(dhtslib_unittest)
-unittest
-{
-    writeln();
-    hts_log_info(__FUNCTION__, "Testing is_query_consuming and is_reference_consuming");
-    string c = "130M2D40M";
-    auto cig = cigarFromString(c);
-    hts_log_info(__FUNCTION__, "Cigar:" ~ cig.toString());
-    assert(cig.toString() == c);
-    assert(cig.ops[0].is_query_consuming && cig.ops[0].is_reference_consuming);
-    assert(!cig.ops[1].is_query_consuming && cig.ops[1].is_reference_consuming);
-}
-
-/// Range-based iteration of a Cigar string
-/// Returns a range of Ops that is the length of all op lengths
-/// e.g. if the Cigar is 4M5D2I4M
-/// CigarItr will return a range of MMMMDDDDDIIMMMM
-/// Range is of the Ops enum not chars
-struct CigarItr
-{
-    Cigar cigar;
-    CigarOp current;
-
-    this(Cigar c)
-    {
-        // Copy the cigar
-        cigar.ops=c.ops.dup;
-        current = cigar.ops[0];
-        current.length=current.length-1;
-    }
-    
-    Ops front()
-    {
-        return current.op;
-    }
-    
-    void popFront()
-    {
-        if(current.length==0){
-            cigar.ops=cigar.ops[1..$];
-            if(!empty) current = cigar.ops[0];
-        }
-        if(current.length != 0) current.length=current.length-1;
-    }
-
-    bool empty()
-    {
-        return cigar.ops.length==0;
-    }
-}
-
-debug(dhtslib_unittest)
-unittest
-{
-    import std.algorithm:map;
-    writeln();
-    hts_log_info(__FUNCTION__, "Testing CigarItr");
-    string c = "7M2D4M";
-    auto cig = cigarFromString(c);
-    hts_log_info(__FUNCTION__, "Cigar:" ~ cig.toString());
-    auto itr=CigarItr(cig);
-    assert(itr.map!(x=>CIGAR_STR[x]).array.idup=="MMMMMMMDDMMMM");
-}
-
-struct AlignedCoordinate{
-    int qpos, rpos;
-    Ops cigar_op;
-}
-
-
-struct AlignedCoordinatesItr{
-    CigarItr itr;
-    AlignedCoordinate current;
-
-    this(Cigar cigar){ 
-        itr = CigarItr(cigar);
-        current.qpos = current.rpos = -1;
-        current.cigar_op = itr.front;
-        current.qpos += ((CIGAR_TYPE >> ((current.cigar_op & 0xF) << 1)) & 1);
-        current.rpos += (((CIGAR_TYPE >> ((current.cigar_op & 0xF) << 1)) & 2) >> 1);
-    }
-
-    AlignedCoordinate front(){
-        return current;
-    }
-
-    void popFront(){
-        itr.popFront;
-        current.cigar_op = itr.front;
-        current.qpos += ((CIGAR_TYPE >> ((current.cigar_op & 0xF) << 1)) & 1);
-        current.rpos += (((CIGAR_TYPE >> ((current.cigar_op & 0xF) << 1)) & 2) >> 1);
-    }
-
-    bool empty(){
-        return itr.empty;
-    }
-}
-
-unittest
-{
-    writeln();
-    import dhtslib.sam;
-    import dhtslib.htslib.hts_log;
-    import std.path:buildPath,dirName;
-    hts_set_log_level(htsLogLevel.HTS_LOG_TRACE);
-    hts_log_info(__FUNCTION__, "Testing cigar");
-    hts_log_info(__FUNCTION__, "Loading test file");
-    auto bam = SAMFile(buildPath(dirName(dirName(dirName(__FILE__))),"htslib","test","range.bam"), 0);
-    auto readrange = bam["CHROMOSOME_I", 914];
-    hts_log_info(__FUNCTION__, "Getting read 1");
-    auto read = readrange.front();
-    writeln(read.getAlignedCoordinates(read.pos + 77, read.pos + 82));   
-=======
-/**
-This module simplifies working with CIGAR strings/ops from SAM/BAM/CRAM alignment records.
-*/
-module dhtslib.cigar;
-
-import std.stdio;
-import std.bitmanip : bitfields;
-import std.array : join;
-import std.algorithm : map;
-import std.algorithm.iteration : each;
-import std.conv : to;
-import std.range : array;
-
-import htslib.hts_log;
-import dhtslib.sam : SAMRecord;
-
-/// Represents a CIGAR string
-/// https://samtools.github.io/hts-specs/SAMv1.pdf §1.4.6
-struct Cigar
-{
-    /// array of distinct CIGAR ops 
-    CigarOp[] ops;
-
-    /// Construct Cigar from raw data
-    this(uint* cigar, uint length)
-    {
-        ops = (cast(CigarOp*) cigar)[0 .. length];
-    }
-
-    /// Construct Cigar from an array of CIGAR ops
-    this(CigarOp[] ops)
-    {
-        this.ops = ops;
-    }
-
-    bool is_null()
-    {
-        return this.ops.length == 0;
-    }
-
-    /// Format Cigar struct as CIGAR string in accordance with SAM spec
-    string toString()
-    {
-        return ops.map!(x => x.length.to!string ~ CIGAR_STR[x.op]).array.join;
-    }
-
-    /// return the alignment length expressed by this Cigar
-    /// TODO: use CIGAR_TYPE to get rid of switch statement for less branching
-    @property int refBasesCovered()
-    {
-        int len;
-        foreach (op; this.ops)
-        {
-            switch (op.op)
-            {
-            case Ops.MATCH:
-            case Ops.EQUAL:
-            case Ops.DIFF:
-            case Ops.DEL:
-            case Ops.REF_SKIP:
-                len += op.length;
-                break;
-            default:
-                break;
-            }
-        }
-        return len;
-    }
-
-    alias ref_bases_covered = refBasesCovered;
-    /// previous alignedLength function had a bug and 
-    /// it is just a duplicate of ref_bases_covered
-    alias alignedLength = refBasesCovered;
-
-    /// allow foreach on Cigar
-    int opApply(int delegate(ref CigarOp) dg) {
-        int result = 0;
-
-        foreach (op; ops) {
-            result = dg(op);
-
-            if (result) {
-                break;
-            }
-        }
-
-        return result;
-    }
-}
-
-// Each pair of bits has first bit set iff the operation is query consuming,
-// and second bit set iff it is reference consuming.
-//                                            X  =  P  H  S  N  D  I  M
-private static immutable uint CIGAR_TYPE = 0b11_11_00_00_01_10_10_01_11;
-
-/// Represents a distinct cigar operation
-union CigarOp
-{
-    /// raw opcode
-    uint raw;
-
-    mixin(bitfields!( //lower 4 bits store op
-            Ops, "op", 4, //higher 28 bits store length
-            uint, "length", 28));
-
-    /// construct Op from raw opcode
-    this(uint raw)
-    {
-        this.raw = raw;
-    }
-
-    /// construct Op from an operator and operand (length)
-    this(uint len, Ops op)
-    {
-        this.op = op;
-        this.length = len;
-    }
-    /// Credit to Biod for this code below
-    /// https://github.com/biod/BioD from their bam.cigar module
-    /// True iff operation is one of M, =, X, I, S
-    bool isQueryConsuming() @property const nothrow @nogc
-    {
-        return ((CIGAR_TYPE >> ((raw & 0xF) * 2)) & 1) != 0;
-    }
-
-    /// True iff operation is one of M, =, X, D, N
-    bool isReferenceConsuming() @property const nothrow @nogc
-    {
-        return ((CIGAR_TYPE >> ((raw & 0xF) * 2)) & 2) != 0;
-    }
-
-    /// True iff operation is one of M, =, X
-    bool isMatchOrMismatch() @property const nothrow @nogc
-    {
-        return ((CIGAR_TYPE >> ((raw & 0xF) * 2)) & 3) == 3;
-    }
-
-    /// True iff operation is one of 'S', 'H'
-    bool isClipping() @property const nothrow @nogc
-    {
-        return ((raw & 0xF) >> 1) == 2; // 4 or 5
-    }
-
-    alias is_query_consuming = isQueryConsuming;
-    alias is_reference_consuming = isReferenceConsuming;
-    alias is_match_or_mismatch = isMatchOrMismatch;
-    alias is_clipping = isClipping;
-}
-
-/**
-Represents all ops
-#define BAM_CIGAR_STR   "MIDNSHP=XB"
-#define BAM_CMATCH      0
-#define BAM_CINS        1
-#define BAM_CDEL        2
-#define BAM_CREF_SKIP   3
-#define BAM_CSOFT_CLIP  4
-#define BAM_CHARD_CLIP  5
-#define BAM_CPAD        6
-#define BAM_CEQUAL      7
-#define BAM_CDIFF       8
-#define BAM_CBACK       9
-*/
-string CIGAR_STR = "MIDNSHP=XB";
-/// ditto
-enum Ops
-{
-    MATCH = 0,
-    INS = 1,
-    DEL = 2,
-    REF_SKIP = 3,
-    SOFT_CLIP = 4,
-    HARD_CLIP = 5,
-    PAD = 6,
-    EQUAL = 7,
-    DIFF = 8,
-    BACK = 9
-}
 
 debug (dhtslib_unittest) unittest
 {
@@ -647,5 +342,4 @@
     hts_log_info(__FUNCTION__, "Getting read 1");
     auto read = readrange.front();
     writeln(read.getAlignedCoordinates(read.pos + 77, read.pos + 82));
->>>>>>> 9e515da0
 }