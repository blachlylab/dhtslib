--- conflicted
+++ resolved
@@ -1,743 +1,740 @@
-/**
-
-This module provides structs that encapsulate VCFHeader and HeaderRecord
-
-`VCFHeader` encapsulates and owns a `bcf_hdr_t*`,
-and provides convenience functions to read and write header records.
-
-`HeaderRecord` provides an easy way to coonstruct new header records and
-convert them to bcf_hrec_t * for use by the htslib API.
-
-*/
-
-module dhtslib.vcf.header;
-
-import std.datetime;
-import std.string: fromStringz, toStringz;
-import std.format: format;
-import std.traits : isArray, isIntegral, isSomeString;
-import std.conv: to, ConvException;
-import std.algorithm : map;
-import std.array : array;
-import std.utf : toUTFz;
-
-<<<<<<< HEAD
-import dhtslib.memory;
-=======
-import dhtslib.vcf;
->>>>>>> 12602417
-import htslib.vcf;
-import htslib.hts_log;
-
-
-/// Struct for easy setting and getting of bcf_hrec_t values for VCFheader
-struct HeaderRecord
-{
-    /// HeaderRecordType type i.e INFO, contig, FORMAT
-    HeaderRecordType recType = HeaderRecordType.None;
-
-    /// string of HeaderRecordType type i.e INFO, contig, FORMAT ?
-    /// or could be ##source=program
-    ///               ======
-    string key;
-
-    /// mostly empty except for
-    /// this ##source=program
-    ///               =======
-    string value;
-
-    /// number kv pairs
-    int nkeys;
-
-    /// kv pair keys
-    string[] keys;
-
-    /// kv pair values
-    string[] vals;
-
-    /// HDR IDX value
-    int idx = -1;
-
-    /// HDR Length value A, R, G, ., FIXED
-    HeaderLengths lenthType = HeaderLengths.None;
-
-    /// if HDR Length value is FIXED
-    /// this is the number
-    int length = -1;
-
-    /// HDR Length value INT, FLOAT, STRING
-    HeaderTypes valueType = HeaderTypes.None;
-
-    invariant
-    {
-        assert(this.keys.length == this.vals.length);
-    }
-    /// ctor from a bcf_hrec_t
-    this(bcf_hrec_t * rec){
-
-        /// Set the easy stuff
-        this.recType = cast(HeaderRecordType) rec.type;
-        this.key = fromStringz(rec.key).dup;
-        this.value = fromStringz(rec.value).dup;
-        this.nkeys = rec.nkeys;
-
-        /// get the kv pairs
-        /// special logic for Number and Type
-        for(auto i=0; i < rec.nkeys; i++){
-            keys ~= fromStringz(rec.keys[i]).dup;
-            vals ~= fromStringz(rec.vals[i]).dup;
-            if(keys[i] == "Number")
-            {
-                switch(vals[i]){
-                    case "A":
-                        this.lenthType = HeaderLengths.OnePerAltAllele;
-                        break;
-                    case "G":
-                        this.lenthType = HeaderLengths.OnePerGenotype;
-                        break;
-                    case "R":
-                        this.lenthType = HeaderLengths.OnePerAllele;
-                        break;
-                    case ".":
-                        this.lenthType = HeaderLengths.Variable;
-                        break;
-                    default:
-                        this.lenthType = HeaderLengths.Fixed;
-                        this.length = vals[i].to!int;
-                        break;
-                }
-            }
-            if(keys[i] == "Type")
-            {
-                switch(vals[i]){
-                    case "Flag":
-                        this.valueType = HeaderTypes.Flag;
-                        break;
-                    case "Integer":
-                        this.valueType = HeaderTypes.Integer;
-                        break;
-                    case "Float":
-                        this.valueType = HeaderTypes.Float;
-                        break;
-                    case "Character":
-                        this.valueType = HeaderTypes.Character;
-                        break;
-                    case "String":
-                        this.valueType = HeaderTypes.String;
-                        break;
-                    default:
-                        throw new Exception(vals[i]~" is not a know BCF Header Type");
-                }
-            }
-            if(keys[i] == "IDX"){
-                this.nkeys--;
-                this.idx = this.vals[$-1].to!int;
-                this.keys = this.keys[0..$-1];
-                this.vals = this.vals[0..$-1];
-            }
-
-        }
-    }
-
-    /// set Record Type i.e INFO, FORMAT ...
-    void setHeaderRecordType(HeaderRecordType line)
-    {
-        this.recType = line;
-        this.key = HeaderRecordTypeStrings[line];
-    }
-
-    /// get Record Type i.e INFO, FORMAT ...
-    HeaderRecordType getHeaderRecordType()
-    {
-        return this.recType;
-    }
-
-    /// set Value Type length with integer
-    void setLength(T)(T number)
-    if(isIntegral!T)
-    {
-        this.lenthType = HeaderLengths.Fixed;
-        this["Number"] = number.to!string;
-    }
-
-    /// set Value Type length i.e A, R, G, .
-    void setLength(HeaderLengths number)
-    {
-        this.lenthType = number;
-        this["Number"] = HeaderLengthsStrings[number];
-    }
-
-    /// get Value Type length
-    string getLength()
-    {
-        return this["Number"];
-    }
-
-    /// set Value Type i.e Integer, String, Float
-    void setValueType(HeaderTypes type)
-    {
-        this.valueType = type;
-        this["Type"] = HeaderTypesStrings[type];
-    }
-
-    /// get Value Type i.e Integer, String, Float
-    HeaderTypes getValueType()
-    {
-        return this.valueType;
-    }
-
-    /// set ID field
-    void setID(string id)
-    {
-        this["ID"] = id;
-    }
-
-    /// get ID field
-    string getID()
-    {
-        return this["ID"];
-    }
-
-    /// set Description field
-    void setDescription(string des)
-    {
-        this["Description"] = des;
-    }
-
-    /// get Description field
-    string getDescription()
-    {
-        return this["Description"];
-    }
-
-    /// get a value from the KV pairs
-    /// if key isn't present thows exception
-    ref auto opIndex(string index)
-    {
-        foreach (i, string key; keys)
-        {
-            if(key == index){
-                return vals[i];
-            }
-        }
-        throw new Exception("Key " ~ index ~" not found");
-    }
-
-    /// set a value from the KV pairs
-    /// if key isn't present a new KV pair is 
-    /// added
-    void opIndexAssign(string value, string index)
-    {
-        foreach (i, string key; keys)
-        {
-            if(key == index){
-                vals[i] = value;
-                return;
-            }
-        }
-        this.nkeys++;
-        keys~=index;
-        vals~=value;
-    }
-
-    /// convert to bcf_hrec_t for use with htslib functions
-    bcf_hrec_t * convert(bcf_hdr_t * hdr)
-    {
-        if(this.recType == HeaderRecordType.Info || this.recType == HeaderRecordType.Format){
-            assert(this.valueType != HeaderTypes.None);
-            assert(this.lenthType != HeaderLengths.None);
-        }
-
-        auto str = this.toString;
-        int parsed;
-        auto rec = bcf_hdr_parse_line(hdr, toUTFz!(char *)(str), &parsed);
-        rec.type = this.recType;
-        return rec;
-    }
-
-    /// print a string representation of the header record
-    string toString()
-    {
-        string ret = "##" ~ this.key ~ "=" ~ this.value;
-        if(this.nkeys > 0){
-            ret ~= "<";
-            for(auto i =0; i < this.nkeys - 1; i++)
-            {
-                ret ~= this.keys[i] ~ "=" ~ this.vals[i] ~ ", ";
-            }
-            ret ~= this.keys[$-1] ~ "=" ~ this.vals[$-1] ~ ">";    
-        }
-        
-        return ret;
-    }
-}
-
-/** VCFHeader encapsulates `bcf_hdr_t*`
-    and provides convenience wrappers to manipulate the header metadata/records.
-*/
-struct VCFHeader
-{
-    /// Pointer to htslib BCF/VCF header struct; will be freed from VCFHeader dtor 
-    Bcf_hdr_t hdr;
-
-    /// pointer ctor
-    this(bcf_hdr_t * h)
-    {
-        this.hdr = Bcf_hdr_t(h);
-    }
-
-    /// copy this header
-    auto dup(){
-        return VCFHeader(bcf_hdr_dup(this.hdr));
-    }
-
-    /// List of contigs in the header
-    @property string[] sequences()
-    {
-        import core.stdc.stdlib : free;
-        int nseqs;
-
-        /** Creates a list of sequence names. It is up to the caller to free the list (but not the sequence names) */
-        //const(char) **bcf_hdr_seqnames(const(bcf_hdr_t) *h, int *nseqs);
-        const(char*)*ary = bcf_hdr_seqnames(this.hdr, &nseqs);
-        if (!nseqs) return [];
-
-        string[] ret;
-        ret.reserve(nseqs);
-
-        for(int i; i < nseqs; i++) {
-            ret ~= fromStringz(ary[i]).idup;
-        }
-
-        free(cast(void*)ary);
-        return ret;        
-    }
-
-    /// Number of samples in the header
-    pragma(inline, true)
-    @property int nsamples() { return bcf_hdr_nsamples(this.hdr); }
-
-    int getSampleId(string sam){
-        auto ret = bcf_hdr_id2int(this.hdr, HeaderDictTypes.Sample, toUTFz!(char *)(sam));
-        if(ret == -1) hts_log_error(__FUNCTION__, "Couldn't find sample in header: " ~ sam);
-        return ret;
-    }
-
-    // TODO
-    /// copy header lines from a template without overwiting existing lines
-    void copyHeaderLines(bcf_hdr_t *other)
-    {
-        assert(this.hdr != null);
-        assert(0);
-        //    bcf_hdr_t *bcf_hdr_merge(bcf_hdr_t *dst, const(bcf_hdr_t) *src);
-    }
-
-    /// Add sample to this VCF
-    /// * int bcf_hdr_add_sample(bcf_hdr_t *hdr, const(char) *sample);
-    int addSample(string name)
-    in { assert(name != ""); }
-    do
-    {
-        assert(this.hdr != null);
-
-        bcf_hdr_add_sample(this.hdr, toStringz(name));
-
-        // AARRRRGGGHHHH
-        // https://github.com/samtools/htslib/issues/767
-        bcf_hdr_sync(this.hdr);
-
-        return 0;
-    }
-
-    /** VCF version, e.g. VCFv4.2 */
-    @property string vcfVersion() { return fromStringz( bcf_hdr_get_version(this.hdr) ).idup; }
-
-    /// Add a new header line
-    int addHeaderLineKV(string key, string value)
-    {
-        // TODO check that key is not Info, FILTER, FORMAT (or contig?)
-        string line = format("##%s=%s", key, value);
-
-        auto ret = bcf_hdr_append(this.hdr, toStringz(line));
-        if(ret < 0)
-            hts_log_error(__FUNCTION__, "Couldn't add header line with key=%s and value =%s".format(key, value));
-        auto notAdded = bcf_hdr_sync(this.hdr);
-        if(notAdded < 0)
-            hts_log_error(__FUNCTION__, "Couldn't add header line with key=%s and value =%s".format(key, value));
-        return ret;
-    }
-
-    /// Add a new header line -- must be formatted ##key=value
-    int addHeaderLineRaw(string line)
-    {
-        assert(this.hdr != null);
-        //    int bcf_hdr_append(bcf_hdr_t *h, const(char) *line);
-        const auto ret = bcf_hdr_append(this.hdr, toStringz(line));
-        bcf_hdr_sync(this.hdr);
-        return ret;
-    }
-
-    /// Add a new header line using HeaderRecord 
-    int addHeaderRecord(HeaderRecord rec)
-    {
-        assert(this.hdr != null);
-        auto ret = bcf_hdr_add_hrec(this.hdr, rec.convert(this.hdr));
-        if(ret < 0)
-            hts_log_error(__FUNCTION__, "Couldn't add HeaderRecord");
-        auto notAdded = bcf_hdr_sync(this.hdr);
-        if(notAdded != 0)
-            hts_log_error(__FUNCTION__, "Couldn't add HeaderRecord");
-        return ret;
-    }
-
-    /// Remove all header lines of a particular type
-    void removeHeaderLines(HeaderRecordType linetype)
-    {
-        bcf_hdr_remove(this.hdr, linetype, null);
-        bcf_hdr_sync(this.hdr);
-    }
-
-    /// Remove a header line of a particular type with the key
-    void removeHeaderLines(HeaderRecordType linetype, string key)
-    {
-        bcf_hdr_remove(this.hdr, linetype, toStringz(key));
-        bcf_hdr_sync(this.hdr);
-    }
-
-    /// get a header record via ID field
-    HeaderRecord getHeaderRecord(HeaderRecordType linetype, string id)
-    {
-        return this.getHeaderRecord(linetype, "ID", id);
-    }
-
-    /// get a header record via a string value pair
-    HeaderRecord getHeaderRecord(HeaderRecordType linetype, string key, string value)
-    {
-        auto rec = bcf_hdr_get_hrec(this.hdr, linetype, toUTFz!(const(char) *)(key),toUTFz!(const(char) *)(value), null);
-        if(!rec) throw new Exception("Record could not be found");
-        auto ret = HeaderRecord(rec);
-        // bcf_hrec_destroy(rec);
-        return ret;
-    }
-
-    /// Add a filedate= headerline, which is not called out specifically in  the spec,
-    /// but appears in the spec's example files. We could consider allowing a param here.
-    int addFiledate()
-    {
-        return addHeaderLineKV("filedate", (cast(Date) Clock.currTime()).toISOString );
-    }
-    
-    /** Add INFO (§1.2.2) or FORMAT (§1.2.4) tag
-
-    The INFO tag describes row-specific keys used in the INFO column;
-    The FORMAT tag describes sample-specific keys used in the last, and optional, genotype column.
-
-    Template parameter: string; must be INFO or FORMAT
-
-    The first four parameters are required; NUMBER and TYPE have specific allowable values.
-    source and version are optional, but recommended (for INFO only).
-
-    *   id:     ID tag
-    *   number: NUMBER tag; here a string because it can also take special values {A,R,G,.} (see §1.2.2)
-    *   type:   Integer, Float, Flag, Character, and String
-    *   description: Text description; will be double quoted
-    *   source:      Annotation source  (eg dbSNP)
-    *   version:     Annotation version (eg 142)
-    */
-
-    void addHeaderLine(HeaderRecordType lineType, T)(string id, T number, HeaderTypes type,
-                                    string description="",
-                                    string source="",
-                                    string _version="")
-    if((isIntegral!T || is(T == HeaderLengths)) && lineType != HeaderRecordType.None )       
-    {
-        HeaderRecord rec;
-        rec.setHeaderRecordType = lineType;
-        rec.setID(id);
-        rec.setLength(number);
-        rec.setValueType(type);
-        static if(lineType == HeaderRecordType.Info || lineType == HeaderRecordType.Filter || lineType == HeaderRecordType.FORMAT){
-            if(description == ""){
-                throw new Exception("description cannot be empty for " ~ HeaderRecordTypeStrings[lineType]);    
-            }
-        }
-        rec.setDescription(description);
-        if(source != "")
-            rec["source"] = "\"%s\"".format(source);
-        if(_version != "")
-            rec["version"] = "\"%s\"".format(_version);
-
-        this.addHeaderRecord(rec);
-    }
-
-    /** Add FILTER tag (§1.2.3) */
-    void addHeaderLine(HeaderRecordType lineType)(string id, string description)
-    if(lineType == HeaderRecordType.Filter)
-    {
-        HeaderRecord rec;
-        rec.setHeaderRecordType = lineType;
-        rec.setID(id);
-        rec.setDescription("\"%s\"".format(description));
-
-        this.addHeaderRecord(rec);
-    }
-
-    /** Add FILTER tag (§1.2.3) */
-    deprecated void addFilter(string id, string description)
-    {
-        addHeaderLine!(HeaderRecordType.Filter)(id, description);
-    }
-
-    /// string representation of header
-    string toString(){
-        import htslib.kstring;
-        kstring_t s;
-
-        const int ret = bcf_hdr_format(this.hdr, 0, &s);
-        if (ret)
-        {
-            hts_log_error(__FUNCTION__,
-                format("bcf_hdr_format returned nonzero (%d) (likely EINVAL, invalid bcf_hdr_t struct?)", ret));
-            return "[VCFHeader bcf_hdr_format parse_error]";
-        }
-
-        return cast(string) s.s[0 .. s.l];
-    }
-}
-
-///
-debug(dhtslib_unittest)
-unittest
-{
-    import std.exception: assertThrown;
-    import std.stdio: writeln, writefln;
-
-    hts_set_log_level(htsLogLevel.HTS_LOG_TRACE);
-
-
-    auto hdr = VCFHeader(bcf_hdr_init("w\0"c.ptr));
-
-    hdr.addHeaderLineRaw("##INFO=<ID=NS,Number=1,Type=Integer,Description=\"Number of Samples With Data\">");
-    hdr.addHeaderLineKV("INFO", "<ID=DP,Number=1,Type=Integer,Description=\"Total Depth\">");
-    // ##INFO=<ID=AF,Number=A,Type=Float,Description="Allele Frequency">
-    hdr.addHeaderLine!(HeaderRecordType.Info)("AF", HeaderLengths.OnePerAltAllele, HeaderTypes.Integer, "Number of Samples With Data");
-    hdr.addHeaderLineRaw("##contig=<ID=20,length=62435964,assembly=B36,md5=f126cdf8a6e0c7f379d618ff66beb2da,species=\"Homo sapiens\",taxonomy=x>"); // @suppress(dscanner.style.long_line)
-    hdr.addHeaderLineRaw("##FILTER=<ID=q10,Description=\"Quality below 10\">");
-    
-
-    // Exercise header
-    assert(hdr.nsamples == 0);
-    hdr.addSample("NA12878");
-    assert(hdr.nsamples == 1);
-    assert(hdr.vcfVersion == "VCFv4.2");
-}
-
-///
-debug(dhtslib_unittest)
-unittest
-{
-    import std.exception: assertThrown;
-    import std.stdio: writeln, writefln;
-
-    hts_set_log_level(htsLogLevel.HTS_LOG_TRACE);
-
-
-    auto hdr = VCFHeader(bcf_hdr_init("w\0"c.ptr));
-
-    hdr.addHeaderLineRaw("##INFO=<ID=NS,Number=1,Type=Integer,Description=\"Number of Samples With Data\">");
-    hdr.addHeaderLineKV("INFO", "<ID=DP,Number=1,Type=Integer,Description=\"Total Depth\">");
-
-    auto rec = hdr.getHeaderRecord(HeaderRecordType.Info,"ID","NS");
-    assert(rec.recType == HeaderRecordType.Info);
-    assert(rec.key == "INFO");
-    assert(rec.nkeys == 4);
-    assert(rec.keys == ["ID", "Number", "Type", "Description"]);
-    assert(rec.vals == ["NS", "1", "Integer", "\"Number of Samples With Data\""]);
-    assert(rec["ID"] == "NS");
-
-    assert(rec.idx == 1);
-
-    writeln(rec.toString);
-
-
-    rec = HeaderRecord(rec.convert(hdr.hdr));
-
-    assert(rec.recType == HeaderRecordType.Info);
-    assert(rec.key == "INFO");
-    assert(rec.nkeys == 4);
-    assert(rec.keys == ["ID", "Number", "Type", "Description"]);
-    assert(rec.vals == ["NS", "1", "Integer", "\"Number of Samples With Data\""]);
-    assert(rec["ID"] == "NS");
-    // assert(rec["IDX"] == "1");
-    // assert(rec.idx == 1);
-
-    rec = hdr.getHeaderRecord(HeaderRecordType.Info,"ID","NS");
-
-    assert(rec.recType == HeaderRecordType.Info);
-    assert(rec.getLength == "1");
-    assert(rec.getValueType == HeaderTypes.Integer);
-    
-    rec.idx = -1;
-
-    rec["ID"] = "NS2";
-
-    hdr.addHeaderRecord(rec);
-    auto hdr2 = hdr.dup;
-    // writeln(hdr2.toString);
-
-    rec = hdr2.getHeaderRecord(HeaderRecordType.Info,"ID","NS2");
-    assert(rec.recType == HeaderRecordType.Info);
-    assert(rec.key == "INFO");
-    assert(rec.nkeys == 4);
-    assert(rec.keys == ["ID", "Number", "Type", "Description"]);
-    assert(rec.vals == ["NS2", "1", "Integer", "\"Number of Samples With Data\""]);
-    assert(rec["ID"] == "NS2");
-
-    assert(rec.idx == 3);
-
-    rec = HeaderRecord.init;
-    rec.setHeaderRecordType(HeaderRecordType.Generic);
-    rec.key = "source";
-    rec.value = "hello";
-    hdr.addHeaderRecord(rec);
-
-    rec = hdr.getHeaderRecord(HeaderRecordType.Generic,"source","hello");
-    assert(rec.recType == HeaderRecordType.Generic);
-    assert(rec.key == "source");
-    assert(rec.value == "hello");
-    assert(rec.nkeys == 0);
-
-    hdr.addHeaderLine!(HeaderRecordType.Filter)("nonsense","filter");
-
-    rec = hdr.getHeaderRecord(HeaderRecordType.Filter,"ID","nonsense");
-    assert(rec.recType == HeaderRecordType.Filter);
-    assert(rec.key == "FILTER");
-    assert(rec.value == "");
-    assert(rec.getID == "nonsense");
-    assert(rec.idx == 4);
-
-    hdr.removeHeaderLines(HeaderRecordType.Filter);
-
-    auto expected = "##fileformat=VCFv4.2\n" ~ 
-        "##INFO=<ID=NS,Number=1,Type=Integer,Description=\"Number of Samples With Data\">\n"~
-        "##INFO=<ID=DP,Number=1,Type=Integer,Description=\"Total Depth\">\n"~
-        "##INFO=<ID=NS2,Number=1,Type=Integer,Description=\"Number of Samples With Data\">\n"~
-        "##source=hello\n"~
-        "#CHROM\tPOS\tID\tREF\tALT\tQUAL\tFILTER\tINFO\n";
-    assert(hdr.toString == expected);
-
-    rec = rec.init;
-    rec.setHeaderRecordType(HeaderRecordType.Contig);
-    rec.setID("test");
-    rec["length"] = "5";
-
-    hdr.addHeaderRecord(rec);
-
-    assert(hdr.sequences == ["test"]);
-    hdr.removeHeaderLines(HeaderRecordType.Generic, "source");
-    hdr.addFilter("test","test");
-    expected = "##fileformat=VCFv4.2\n" ~ 
-        "##INFO=<ID=NS,Number=1,Type=Integer,Description=\"Number of Samples With Data\">\n"~
-        "##INFO=<ID=DP,Number=1,Type=Integer,Description=\"Total Depth\">\n"~
-        "##INFO=<ID=NS2,Number=1,Type=Integer,Description=\"Number of Samples With Data\">\n"~
-        "##contig=<ID=test,length=5>\n"~
-        "##FILTER=<ID=test,Description=\"test\">\n"~
-        "#CHROM\tPOS\tID\tREF\tALT\tQUAL\tFILTER\tINFO\n";
-    assert(hdr.toString == expected);
-    rec = hdr.getHeaderRecord(HeaderRecordType.Filter,"test");
-    assert(rec.getDescription() == "\"test\"");
-
-    rec = HeaderRecord.init;
-    rec.setHeaderRecordType(HeaderRecordType.Info);
-    rec.setID("test");
-    rec.setLength(HeaderLengths.OnePerGenotype);
-    rec.setValueType(HeaderTypes.Integer);
-    hdr.addHeaderRecord(rec);
-
-    rec = hdr.getHeaderRecord(HeaderRecordType.Info,"test");
-    assert(rec.recType == HeaderRecordType.Info);
-    assert(rec.getLength == "G");
-    assert(rec.getID == "test");
-    assert(rec.getValueType == HeaderTypes.Integer);
-
-    rec = HeaderRecord.init;
-    rec.setHeaderRecordType(HeaderRecordType.Info);
-    rec.setID("test2");
-    rec.setLength(HeaderLengths.OnePerAllele);
-    rec.setValueType(HeaderTypes.Integer);
-    hdr.addHeaderRecord(rec);
-
-    rec = hdr.getHeaderRecord(HeaderRecordType.Info,"test2");
-    assert(rec.recType == HeaderRecordType.Info);
-    assert(rec.getLength == "R");
-    assert(rec.getID == "test2");
-    assert(rec.getValueType == HeaderTypes.Integer);
-
-    rec = HeaderRecord.init;
-    rec.setHeaderRecordType(HeaderRecordType.Info);
-    rec.setID("test3");
-    rec.setLength(HeaderLengths.Variable);
-    rec.setValueType(HeaderTypes.Integer);
-    hdr.addHeaderRecord(rec);
-
-    rec = hdr.getHeaderRecord(HeaderRecordType.Info,"test3");
-    assert(rec.recType == HeaderRecordType.Info);
-    assert(rec.getLength == ".");
-    assert(rec.getID == "test3");
-    assert(rec.getValueType == HeaderTypes.Integer);
-
-    rec = HeaderRecord.init;
-    rec.setHeaderRecordType(HeaderRecordType.Info);
-    rec.setID("test4");
-    rec.setLength(1);
-    rec.setValueType(HeaderTypes.Flag);
-    hdr.addHeaderRecord(rec);
-
-    rec = hdr.getHeaderRecord(HeaderRecordType.Info,"test4");
-    assert(rec.recType == HeaderRecordType.Info);
-    assert(rec.getID == "test4");
-    assert(rec.getValueType == HeaderTypes.Flag);
-
-    rec = HeaderRecord.init;
-    rec.setHeaderRecordType(HeaderRecordType.Info);
-    rec.setID("test5");
-    rec.setLength(1);
-    rec.setValueType(HeaderTypes.Character);
-    hdr.addHeaderRecord(rec);
-
-    rec = hdr.getHeaderRecord(HeaderRecordType.Info,"test5");
-    assert(rec.recType == HeaderRecordType.Info);
-    assert(rec.getLength == "1");
-    assert(rec.getID == "test5");
-    assert(rec.getValueType == HeaderTypes.Character);
-
-    rec = HeaderRecord.init;
-    rec.setHeaderRecordType(HeaderRecordType.Info);
-    rec.setID("test6");
-    rec.setLength(HeaderLengths.Variable);
-    rec.setValueType(HeaderTypes.String);
-    hdr.addHeaderRecord(rec);
-
-    rec = hdr.getHeaderRecord(HeaderRecordType.Info,"test6");
-    assert(rec.recType == HeaderRecordType.Info);
-    assert(rec.getLength == ".");
-    assert(rec.getID == "test6");
-    assert(rec.getValueType == HeaderTypes.String);
-
-    expected = "##fileformat=VCFv4.2\n" ~ 
-        "##INFO=<ID=NS,Number=1,Type=Integer,Description=\"Number of Samples With Data\">\n"~
-        "##INFO=<ID=DP,Number=1,Type=Integer,Description=\"Total Depth\">\n"~
-        "##INFO=<ID=NS2,Number=1,Type=Integer,Description=\"Number of Samples With Data\">\n"~
-        "##contig=<ID=test,length=5>\n"~
-        "##FILTER=<ID=test,Description=\"test\">\n"~
-        "##INFO=<ID=test,Number=G,Type=Integer>\n"~
-        "##INFO=<ID=test2,Number=R,Type=Integer>\n"~
-        "##INFO=<ID=test3,Number=.,Type=Integer>\n"~
-        "##INFO=<ID=test4,Number=1,Type=Flag>\n"~
-        "##INFO=<ID=test5,Number=1,Type=Character>\n"~
-        "##INFO=<ID=test6,Number=.,Type=String>\n"~
-        "#CHROM\tPOS\tID\tREF\tALT\tQUAL\tFILTER\tINFO\n";
-    writeln(hdr.toString);
-    assert(hdr.toString == expected);
-
+/**
+
+This module provides structs that encapsulate VCFHeader and HeaderRecord
+
+`VCFHeader` encapsulates and owns a `bcf_hdr_t*`,
+and provides convenience functions to read and write header records.
+
+`HeaderRecord` provides an easy way to coonstruct new header records and
+convert them to bcf_hrec_t * for use by the htslib API.
+
+*/
+
+module dhtslib.vcf.header;
+
+import std.datetime;
+import std.string: fromStringz, toStringz;
+import std.format: format;
+import std.traits : isArray, isIntegral, isSomeString;
+import std.conv: to, ConvException;
+import std.algorithm : map;
+import std.array : array;
+import std.utf : toUTFz;
+
+import dhtslib.memory;
+import dhtslib.vcf;
+import htslib.vcf;
+import htslib.hts_log;
+
+
+/// Struct for easy setting and getting of bcf_hrec_t values for VCFheader
+struct HeaderRecord
+{
+    /// HeaderRecordType type i.e INFO, contig, FORMAT
+    HeaderRecordType recType = HeaderRecordType.None;
+
+    /// string of HeaderRecordType type i.e INFO, contig, FORMAT ?
+    /// or could be ##source=program
+    ///               ======
+    string key;
+
+    /// mostly empty except for
+    /// this ##source=program
+    ///               =======
+    string value;
+
+    /// number kv pairs
+    int nkeys;
+
+    /// kv pair keys
+    string[] keys;
+
+    /// kv pair values
+    string[] vals;
+
+    /// HDR IDX value
+    int idx = -1;
+
+    /// HDR Length value A, R, G, ., FIXED
+    HeaderLengths lenthType = HeaderLengths.None;
+
+    /// if HDR Length value is FIXED
+    /// this is the number
+    int length = -1;
+
+    /// HDR Length value INT, FLOAT, STRING
+    HeaderTypes valueType = HeaderTypes.None;
+
+    invariant
+    {
+        assert(this.keys.length == this.vals.length);
+    }
+    /// ctor from a bcf_hrec_t
+    this(bcf_hrec_t * rec){
+
+        /// Set the easy stuff
+        this.recType = cast(HeaderRecordType) rec.type;
+        this.key = fromStringz(rec.key).dup;
+        this.value = fromStringz(rec.value).dup;
+        this.nkeys = rec.nkeys;
+
+        /// get the kv pairs
+        /// special logic for Number and Type
+        for(auto i=0; i < rec.nkeys; i++){
+            keys ~= fromStringz(rec.keys[i]).dup;
+            vals ~= fromStringz(rec.vals[i]).dup;
+            if(keys[i] == "Number")
+            {
+                switch(vals[i]){
+                    case "A":
+                        this.lenthType = HeaderLengths.OnePerAltAllele;
+                        break;
+                    case "G":
+                        this.lenthType = HeaderLengths.OnePerGenotype;
+                        break;
+                    case "R":
+                        this.lenthType = HeaderLengths.OnePerAllele;
+                        break;
+                    case ".":
+                        this.lenthType = HeaderLengths.Variable;
+                        break;
+                    default:
+                        this.lenthType = HeaderLengths.Fixed;
+                        this.length = vals[i].to!int;
+                        break;
+                }
+            }
+            if(keys[i] == "Type")
+            {
+                switch(vals[i]){
+                    case "Flag":
+                        this.valueType = HeaderTypes.Flag;
+                        break;
+                    case "Integer":
+                        this.valueType = HeaderTypes.Integer;
+                        break;
+                    case "Float":
+                        this.valueType = HeaderTypes.Float;
+                        break;
+                    case "Character":
+                        this.valueType = HeaderTypes.Character;
+                        break;
+                    case "String":
+                        this.valueType = HeaderTypes.String;
+                        break;
+                    default:
+                        throw new Exception(vals[i]~" is not a know BCF Header Type");
+                }
+            }
+            if(keys[i] == "IDX"){
+                this.nkeys--;
+                this.idx = this.vals[$-1].to!int;
+                this.keys = this.keys[0..$-1];
+                this.vals = this.vals[0..$-1];
+            }
+
+        }
+    }
+
+    /// set Record Type i.e INFO, FORMAT ...
+    void setHeaderRecordType(HeaderRecordType line)
+    {
+        this.recType = line;
+        this.key = HeaderRecordTypeStrings[line];
+    }
+
+    /// get Record Type i.e INFO, FORMAT ...
+    HeaderRecordType getHeaderRecordType()
+    {
+        return this.recType;
+    }
+
+    /// set Value Type length with integer
+    void setLength(T)(T number)
+    if(isIntegral!T)
+    {
+        this.lenthType = HeaderLengths.Fixed;
+        this["Number"] = number.to!string;
+    }
+
+    /// set Value Type length i.e A, R, G, .
+    void setLength(HeaderLengths number)
+    {
+        this.lenthType = number;
+        this["Number"] = HeaderLengthsStrings[number];
+    }
+
+    /// get Value Type length
+    string getLength()
+    {
+        return this["Number"];
+    }
+
+    /// set Value Type i.e Integer, String, Float
+    void setValueType(HeaderTypes type)
+    {
+        this.valueType = type;
+        this["Type"] = HeaderTypesStrings[type];
+    }
+
+    /// get Value Type i.e Integer, String, Float
+    HeaderTypes getValueType()
+    {
+        return this.valueType;
+    }
+
+    /// set ID field
+    void setID(string id)
+    {
+        this["ID"] = id;
+    }
+
+    /// get ID field
+    string getID()
+    {
+        return this["ID"];
+    }
+
+    /// set Description field
+    void setDescription(string des)
+    {
+        this["Description"] = des;
+    }
+
+    /// get Description field
+    string getDescription()
+    {
+        return this["Description"];
+    }
+
+    /// get a value from the KV pairs
+    /// if key isn't present thows exception
+    ref auto opIndex(string index)
+    {
+        foreach (i, string key; keys)
+        {
+            if(key == index){
+                return vals[i];
+            }
+        }
+        throw new Exception("Key " ~ index ~" not found");
+    }
+
+    /// set a value from the KV pairs
+    /// if key isn't present a new KV pair is 
+    /// added
+    void opIndexAssign(string value, string index)
+    {
+        foreach (i, string key; keys)
+        {
+            if(key == index){
+                vals[i] = value;
+                return;
+            }
+        }
+        this.nkeys++;
+        keys~=index;
+        vals~=value;
+    }
+
+    /// convert to bcf_hrec_t for use with htslib functions
+    bcf_hrec_t * convert(bcf_hdr_t * hdr)
+    {
+        if(this.recType == HeaderRecordType.Info || this.recType == HeaderRecordType.Format){
+            assert(this.valueType != HeaderTypes.None);
+            assert(this.lenthType != HeaderLengths.None);
+        }
+
+        auto str = this.toString;
+        int parsed;
+        auto rec = bcf_hdr_parse_line(hdr, toUTFz!(char *)(str), &parsed);
+        rec.type = this.recType;
+        return rec;
+    }
+
+    /// print a string representation of the header record
+    string toString()
+    {
+        string ret = "##" ~ this.key ~ "=" ~ this.value;
+        if(this.nkeys > 0){
+            ret ~= "<";
+            for(auto i =0; i < this.nkeys - 1; i++)
+            {
+                ret ~= this.keys[i] ~ "=" ~ this.vals[i] ~ ", ";
+            }
+            ret ~= this.keys[$-1] ~ "=" ~ this.vals[$-1] ~ ">";    
+        }
+        
+        return ret;
+    }
+}
+
+/** VCFHeader encapsulates `bcf_hdr_t*`
+    and provides convenience wrappers to manipulate the header metadata/records.
+*/
+struct VCFHeader
+{
+    /// Pointer to htslib BCF/VCF header struct; will be freed from VCFHeader dtor 
+    Bcf_hdr_t hdr;
+
+    /// pointer ctor
+    this(bcf_hdr_t * h)
+    {
+        this.hdr = Bcf_hdr_t(h);
+    }
+
+    /// copy this header
+    auto dup(){
+        return VCFHeader(bcf_hdr_dup(this.hdr));
+    }
+
+    /// List of contigs in the header
+    @property string[] sequences()
+    {
+        import core.stdc.stdlib : free;
+        int nseqs;
+
+        /** Creates a list of sequence names. It is up to the caller to free the list (but not the sequence names) */
+        //const(char) **bcf_hdr_seqnames(const(bcf_hdr_t) *h, int *nseqs);
+        const(char*)*ary = bcf_hdr_seqnames(this.hdr, &nseqs);
+        if (!nseqs) return [];
+
+        string[] ret;
+        ret.reserve(nseqs);
+
+        for(int i; i < nseqs; i++) {
+            ret ~= fromStringz(ary[i]).idup;
+        }
+
+        free(cast(void*)ary);
+        return ret;        
+    }
+
+    /// Number of samples in the header
+    pragma(inline, true)
+    @property int nsamples() { return bcf_hdr_nsamples(this.hdr); }
+
+    int getSampleId(string sam){
+        auto ret = bcf_hdr_id2int(this.hdr, HeaderDictTypes.Sample, toUTFz!(char *)(sam));
+        if(ret == -1) hts_log_error(__FUNCTION__, "Couldn't find sample in header: " ~ sam);
+        return ret;
+    }
+
+    // TODO
+    /// copy header lines from a template without overwiting existing lines
+    void copyHeaderLines(bcf_hdr_t *other)
+    {
+        assert(this.hdr != null);
+        assert(0);
+        //    bcf_hdr_t *bcf_hdr_merge(bcf_hdr_t *dst, const(bcf_hdr_t) *src);
+    }
+
+    /// Add sample to this VCF
+    /// * int bcf_hdr_add_sample(bcf_hdr_t *hdr, const(char) *sample);
+    int addSample(string name)
+    in { assert(name != ""); }
+    do
+    {
+        assert(this.hdr != null);
+
+        bcf_hdr_add_sample(this.hdr, toStringz(name));
+
+        // AARRRRGGGHHHH
+        // https://github.com/samtools/htslib/issues/767
+        bcf_hdr_sync(this.hdr);
+
+        return 0;
+    }
+
+    /** VCF version, e.g. VCFv4.2 */
+    @property string vcfVersion() { return fromStringz( bcf_hdr_get_version(this.hdr) ).idup; }
+
+    /// Add a new header line
+    int addHeaderLineKV(string key, string value)
+    {
+        // TODO check that key is not Info, FILTER, FORMAT (or contig?)
+        string line = format("##%s=%s", key, value);
+
+        auto ret = bcf_hdr_append(this.hdr, toStringz(line));
+        if(ret < 0)
+            hts_log_error(__FUNCTION__, "Couldn't add header line with key=%s and value =%s".format(key, value));
+        auto notAdded = bcf_hdr_sync(this.hdr);
+        if(notAdded < 0)
+            hts_log_error(__FUNCTION__, "Couldn't add header line with key=%s and value =%s".format(key, value));
+        return ret;
+    }
+
+    /// Add a new header line -- must be formatted ##key=value
+    int addHeaderLineRaw(string line)
+    {
+        assert(this.hdr != null);
+        //    int bcf_hdr_append(bcf_hdr_t *h, const(char) *line);
+        const auto ret = bcf_hdr_append(this.hdr, toStringz(line));
+        bcf_hdr_sync(this.hdr);
+        return ret;
+    }
+
+    /// Add a new header line using HeaderRecord 
+    int addHeaderRecord(HeaderRecord rec)
+    {
+        assert(this.hdr != null);
+        auto ret = bcf_hdr_add_hrec(this.hdr, rec.convert(this.hdr));
+        if(ret < 0)
+            hts_log_error(__FUNCTION__, "Couldn't add HeaderRecord");
+        auto notAdded = bcf_hdr_sync(this.hdr);
+        if(notAdded != 0)
+            hts_log_error(__FUNCTION__, "Couldn't add HeaderRecord");
+        return ret;
+    }
+
+    /// Remove all header lines of a particular type
+    void removeHeaderLines(HeaderRecordType linetype)
+    {
+        bcf_hdr_remove(this.hdr, linetype, null);
+        bcf_hdr_sync(this.hdr);
+    }
+
+    /// Remove a header line of a particular type with the key
+    void removeHeaderLines(HeaderRecordType linetype, string key)
+    {
+        bcf_hdr_remove(this.hdr, linetype, toStringz(key));
+        bcf_hdr_sync(this.hdr);
+    }
+
+    /// get a header record via ID field
+    HeaderRecord getHeaderRecord(HeaderRecordType linetype, string id)
+    {
+        return this.getHeaderRecord(linetype, "ID", id);
+    }
+
+    /// get a header record via a string value pair
+    HeaderRecord getHeaderRecord(HeaderRecordType linetype, string key, string value)
+    {
+        auto rec = bcf_hdr_get_hrec(this.hdr, linetype, toUTFz!(const(char) *)(key),toUTFz!(const(char) *)(value), null);
+        if(!rec) throw new Exception("Record could not be found");
+        auto ret = HeaderRecord(rec);
+        // bcf_hrec_destroy(rec);
+        return ret;
+    }
+
+    /// Add a filedate= headerline, which is not called out specifically in  the spec,
+    /// but appears in the spec's example files. We could consider allowing a param here.
+    int addFiledate()
+    {
+        return addHeaderLineKV("filedate", (cast(Date) Clock.currTime()).toISOString );
+    }
+    
+    /** Add INFO (§1.2.2) or FORMAT (§1.2.4) tag
+
+    The INFO tag describes row-specific keys used in the INFO column;
+    The FORMAT tag describes sample-specific keys used in the last, and optional, genotype column.
+
+    Template parameter: string; must be INFO or FORMAT
+
+    The first four parameters are required; NUMBER and TYPE have specific allowable values.
+    source and version are optional, but recommended (for INFO only).
+
+    *   id:     ID tag
+    *   number: NUMBER tag; here a string because it can also take special values {A,R,G,.} (see §1.2.2)
+    *   type:   Integer, Float, Flag, Character, and String
+    *   description: Text description; will be double quoted
+    *   source:      Annotation source  (eg dbSNP)
+    *   version:     Annotation version (eg 142)
+    */
+
+    void addHeaderLine(HeaderRecordType lineType, T)(string id, T number, HeaderTypes type,
+                                    string description="",
+                                    string source="",
+                                    string _version="")
+    if((isIntegral!T || is(T == HeaderLengths)) && lineType != HeaderRecordType.None )       
+    {
+        HeaderRecord rec;
+        rec.setHeaderRecordType = lineType;
+        rec.setID(id);
+        rec.setLength(number);
+        rec.setValueType(type);
+        static if(lineType == HeaderRecordType.Info || lineType == HeaderRecordType.Filter || lineType == HeaderRecordType.FORMAT){
+            if(description == ""){
+                throw new Exception("description cannot be empty for " ~ HeaderRecordTypeStrings[lineType]);    
+            }
+        }
+        rec.setDescription(description);
+        if(source != "")
+            rec["source"] = "\"%s\"".format(source);
+        if(_version != "")
+            rec["version"] = "\"%s\"".format(_version);
+
+        this.addHeaderRecord(rec);
+    }
+
+    /** Add FILTER tag (§1.2.3) */
+    void addHeaderLine(HeaderRecordType lineType)(string id, string description)
+    if(lineType == HeaderRecordType.Filter)
+    {
+        HeaderRecord rec;
+        rec.setHeaderRecordType = lineType;
+        rec.setID(id);
+        rec.setDescription("\"%s\"".format(description));
+
+        this.addHeaderRecord(rec);
+    }
+
+    /** Add FILTER tag (§1.2.3) */
+    deprecated void addFilter(string id, string description)
+    {
+        addHeaderLine!(HeaderRecordType.Filter)(id, description);
+    }
+
+    /// string representation of header
+    string toString(){
+        import htslib.kstring;
+        kstring_t s;
+
+        const int ret = bcf_hdr_format(this.hdr, 0, &s);
+        if (ret)
+        {
+            hts_log_error(__FUNCTION__,
+                format("bcf_hdr_format returned nonzero (%d) (likely EINVAL, invalid bcf_hdr_t struct?)", ret));
+            return "[VCFHeader bcf_hdr_format parse_error]";
+        }
+
+        return cast(string) s.s[0 .. s.l];
+    }
+}
+
+///
+debug(dhtslib_unittest)
+unittest
+{
+    import std.exception: assertThrown;
+    import std.stdio: writeln, writefln;
+
+    hts_set_log_level(htsLogLevel.HTS_LOG_TRACE);
+
+
+    auto hdr = VCFHeader(bcf_hdr_init("w\0"c.ptr));
+
+    hdr.addHeaderLineRaw("##INFO=<ID=NS,Number=1,Type=Integer,Description=\"Number of Samples With Data\">");
+    hdr.addHeaderLineKV("INFO", "<ID=DP,Number=1,Type=Integer,Description=\"Total Depth\">");
+    // ##INFO=<ID=AF,Number=A,Type=Float,Description="Allele Frequency">
+    hdr.addHeaderLine!(HeaderRecordType.Info)("AF", HeaderLengths.OnePerAltAllele, HeaderTypes.Integer, "Number of Samples With Data");
+    hdr.addHeaderLineRaw("##contig=<ID=20,length=62435964,assembly=B36,md5=f126cdf8a6e0c7f379d618ff66beb2da,species=\"Homo sapiens\",taxonomy=x>"); // @suppress(dscanner.style.long_line)
+    hdr.addHeaderLineRaw("##FILTER=<ID=q10,Description=\"Quality below 10\">");
+    
+
+    // Exercise header
+    assert(hdr.nsamples == 0);
+    hdr.addSample("NA12878");
+    assert(hdr.nsamples == 1);
+    assert(hdr.vcfVersion == "VCFv4.2");
+}
+
+///
+debug(dhtslib_unittest)
+unittest
+{
+    import std.exception: assertThrown;
+    import std.stdio: writeln, writefln;
+
+    hts_set_log_level(htsLogLevel.HTS_LOG_TRACE);
+
+
+    auto hdr = VCFHeader(bcf_hdr_init("w\0"c.ptr));
+
+    hdr.addHeaderLineRaw("##INFO=<ID=NS,Number=1,Type=Integer,Description=\"Number of Samples With Data\">");
+    hdr.addHeaderLineKV("INFO", "<ID=DP,Number=1,Type=Integer,Description=\"Total Depth\">");
+
+    auto rec = hdr.getHeaderRecord(HeaderRecordType.Info,"ID","NS");
+    assert(rec.recType == HeaderRecordType.Info);
+    assert(rec.key == "INFO");
+    assert(rec.nkeys == 4);
+    assert(rec.keys == ["ID", "Number", "Type", "Description"]);
+    assert(rec.vals == ["NS", "1", "Integer", "\"Number of Samples With Data\""]);
+    assert(rec["ID"] == "NS");
+
+    assert(rec.idx == 1);
+
+    writeln(rec.toString);
+
+
+    rec = HeaderRecord(rec.convert(hdr.hdr));
+
+    assert(rec.recType == HeaderRecordType.Info);
+    assert(rec.key == "INFO");
+    assert(rec.nkeys == 4);
+    assert(rec.keys == ["ID", "Number", "Type", "Description"]);
+    assert(rec.vals == ["NS", "1", "Integer", "\"Number of Samples With Data\""]);
+    assert(rec["ID"] == "NS");
+    // assert(rec["IDX"] == "1");
+    // assert(rec.idx == 1);
+
+    rec = hdr.getHeaderRecord(HeaderRecordType.Info,"ID","NS");
+
+    assert(rec.recType == HeaderRecordType.Info);
+    assert(rec.getLength == "1");
+    assert(rec.getValueType == HeaderTypes.Integer);
+    
+    rec.idx = -1;
+
+    rec["ID"] = "NS2";
+
+    hdr.addHeaderRecord(rec);
+    auto hdr2 = hdr.dup;
+    // writeln(hdr2.toString);
+
+    rec = hdr2.getHeaderRecord(HeaderRecordType.Info,"ID","NS2");
+    assert(rec.recType == HeaderRecordType.Info);
+    assert(rec.key == "INFO");
+    assert(rec.nkeys == 4);
+    assert(rec.keys == ["ID", "Number", "Type", "Description"]);
+    assert(rec.vals == ["NS2", "1", "Integer", "\"Number of Samples With Data\""]);
+    assert(rec["ID"] == "NS2");
+
+    assert(rec.idx == 3);
+
+    rec = HeaderRecord.init;
+    rec.setHeaderRecordType(HeaderRecordType.Generic);
+    rec.key = "source";
+    rec.value = "hello";
+    hdr.addHeaderRecord(rec);
+
+    rec = hdr.getHeaderRecord(HeaderRecordType.Generic,"source","hello");
+    assert(rec.recType == HeaderRecordType.Generic);
+    assert(rec.key == "source");
+    assert(rec.value == "hello");
+    assert(rec.nkeys == 0);
+
+    hdr.addHeaderLine!(HeaderRecordType.Filter)("nonsense","filter");
+
+    rec = hdr.getHeaderRecord(HeaderRecordType.Filter,"ID","nonsense");
+    assert(rec.recType == HeaderRecordType.Filter);
+    assert(rec.key == "FILTER");
+    assert(rec.value == "");
+    assert(rec.getID == "nonsense");
+    assert(rec.idx == 4);
+
+    hdr.removeHeaderLines(HeaderRecordType.Filter);
+
+    auto expected = "##fileformat=VCFv4.2\n" ~ 
+        "##INFO=<ID=NS,Number=1,Type=Integer,Description=\"Number of Samples With Data\">\n"~
+        "##INFO=<ID=DP,Number=1,Type=Integer,Description=\"Total Depth\">\n"~
+        "##INFO=<ID=NS2,Number=1,Type=Integer,Description=\"Number of Samples With Data\">\n"~
+        "##source=hello\n"~
+        "#CHROM\tPOS\tID\tREF\tALT\tQUAL\tFILTER\tINFO\n";
+    assert(hdr.toString == expected);
+
+    rec = rec.init;
+    rec.setHeaderRecordType(HeaderRecordType.Contig);
+    rec.setID("test");
+    rec["length"] = "5";
+
+    hdr.addHeaderRecord(rec);
+
+    assert(hdr.sequences == ["test"]);
+    hdr.removeHeaderLines(HeaderRecordType.Generic, "source");
+    hdr.addFilter("test","test");
+    expected = "##fileformat=VCFv4.2\n" ~ 
+        "##INFO=<ID=NS,Number=1,Type=Integer,Description=\"Number of Samples With Data\">\n"~
+        "##INFO=<ID=DP,Number=1,Type=Integer,Description=\"Total Depth\">\n"~
+        "##INFO=<ID=NS2,Number=1,Type=Integer,Description=\"Number of Samples With Data\">\n"~
+        "##contig=<ID=test,length=5>\n"~
+        "##FILTER=<ID=test,Description=\"test\">\n"~
+        "#CHROM\tPOS\tID\tREF\tALT\tQUAL\tFILTER\tINFO\n";
+    assert(hdr.toString == expected);
+    rec = hdr.getHeaderRecord(HeaderRecordType.Filter,"test");
+    assert(rec.getDescription() == "\"test\"");
+
+    rec = HeaderRecord.init;
+    rec.setHeaderRecordType(HeaderRecordType.Info);
+    rec.setID("test");
+    rec.setLength(HeaderLengths.OnePerGenotype);
+    rec.setValueType(HeaderTypes.Integer);
+    hdr.addHeaderRecord(rec);
+
+    rec = hdr.getHeaderRecord(HeaderRecordType.Info,"test");
+    assert(rec.recType == HeaderRecordType.Info);
+    assert(rec.getLength == "G");
+    assert(rec.getID == "test");
+    assert(rec.getValueType == HeaderTypes.Integer);
+
+    rec = HeaderRecord.init;
+    rec.setHeaderRecordType(HeaderRecordType.Info);
+    rec.setID("test2");
+    rec.setLength(HeaderLengths.OnePerAllele);
+    rec.setValueType(HeaderTypes.Integer);
+    hdr.addHeaderRecord(rec);
+
+    rec = hdr.getHeaderRecord(HeaderRecordType.Info,"test2");
+    assert(rec.recType == HeaderRecordType.Info);
+    assert(rec.getLength == "R");
+    assert(rec.getID == "test2");
+    assert(rec.getValueType == HeaderTypes.Integer);
+
+    rec = HeaderRecord.init;
+    rec.setHeaderRecordType(HeaderRecordType.Info);
+    rec.setID("test3");
+    rec.setLength(HeaderLengths.Variable);
+    rec.setValueType(HeaderTypes.Integer);
+    hdr.addHeaderRecord(rec);
+
+    rec = hdr.getHeaderRecord(HeaderRecordType.Info,"test3");
+    assert(rec.recType == HeaderRecordType.Info);
+    assert(rec.getLength == ".");
+    assert(rec.getID == "test3");
+    assert(rec.getValueType == HeaderTypes.Integer);
+
+    rec = HeaderRecord.init;
+    rec.setHeaderRecordType(HeaderRecordType.Info);
+    rec.setID("test4");
+    rec.setLength(1);
+    rec.setValueType(HeaderTypes.Flag);
+    hdr.addHeaderRecord(rec);
+
+    rec = hdr.getHeaderRecord(HeaderRecordType.Info,"test4");
+    assert(rec.recType == HeaderRecordType.Info);
+    assert(rec.getID == "test4");
+    assert(rec.getValueType == HeaderTypes.Flag);
+
+    rec = HeaderRecord.init;
+    rec.setHeaderRecordType(HeaderRecordType.Info);
+    rec.setID("test5");
+    rec.setLength(1);
+    rec.setValueType(HeaderTypes.Character);
+    hdr.addHeaderRecord(rec);
+
+    rec = hdr.getHeaderRecord(HeaderRecordType.Info,"test5");
+    assert(rec.recType == HeaderRecordType.Info);
+    assert(rec.getLength == "1");
+    assert(rec.getID == "test5");
+    assert(rec.getValueType == HeaderTypes.Character);
+
+    rec = HeaderRecord.init;
+    rec.setHeaderRecordType(HeaderRecordType.Info);
+    rec.setID("test6");
+    rec.setLength(HeaderLengths.Variable);
+    rec.setValueType(HeaderTypes.String);
+    hdr.addHeaderRecord(rec);
+
+    rec = hdr.getHeaderRecord(HeaderRecordType.Info,"test6");
+    assert(rec.recType == HeaderRecordType.Info);
+    assert(rec.getLength == ".");
+    assert(rec.getID == "test6");
+    assert(rec.getValueType == HeaderTypes.String);
+
+    expected = "##fileformat=VCFv4.2\n" ~ 
+        "##INFO=<ID=NS,Number=1,Type=Integer,Description=\"Number of Samples With Data\">\n"~
+        "##INFO=<ID=DP,Number=1,Type=Integer,Description=\"Total Depth\">\n"~
+        "##INFO=<ID=NS2,Number=1,Type=Integer,Description=\"Number of Samples With Data\">\n"~
+        "##contig=<ID=test,length=5>\n"~
+        "##FILTER=<ID=test,Description=\"test\">\n"~
+        "##INFO=<ID=test,Number=G,Type=Integer>\n"~
+        "##INFO=<ID=test2,Number=R,Type=Integer>\n"~
+        "##INFO=<ID=test3,Number=.,Type=Integer>\n"~
+        "##INFO=<ID=test4,Number=1,Type=Flag>\n"~
+        "##INFO=<ID=test5,Number=1,Type=Character>\n"~
+        "##INFO=<ID=test6,Number=.,Type=String>\n"~
+        "#CHROM\tPOS\tID\tREF\tALT\tQUAL\tFILTER\tINFO\n";
+    writeln(hdr.toString);
+    assert(hdr.toString == expected);
+
 }