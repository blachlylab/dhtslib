module dhtslib;

public import dhtslib.bgzf;
public import dhtslib.sam.cigar;
public import dhtslib.faidx;
public import dhtslib.sam;
public import dhtslib.tabix;
<<<<<<< HEAD
public import dhtslib.vcf;
=======
public import dhtslib.tagvalue;
public import dhtslib.vcf;
public import dhtslib.fastq;
>>>>>>> 2ddd3ba7
<|MERGE_RESOLUTION|>--- conflicted
+++ resolved
@@ -5,10 +5,5 @@
 public import dhtslib.faidx;
 public import dhtslib.sam;
 public import dhtslib.tabix;
-<<<<<<< HEAD
 public import dhtslib.vcf;
-=======
-public import dhtslib.tagvalue;
-public import dhtslib.vcf;
-public import dhtslib.fastq;
->>>>>>> 2ddd3ba7
+public import dhtslib.fastq;